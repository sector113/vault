--- conflicted
+++ resolved
@@ -15,23 +15,17 @@
 
 // Config is the configuration for the vault server.
 type Config struct {
-	Listeners []*Listener    `hcl:"-"`
-	Backend   *Backend       `hcl:"-"`
-
-<<<<<<< HEAD
+	Listeners []*Listener `hcl:"-"`
+	Backend   *Backend    `hcl:"-"`
+
 	DisableMlock bool `hcl:"disable_mlock"`
 
 	Telemetry *Telemetry `hcl:"telemetry"`
-=======
-	DisableMlock bool        `hcl:"disable_mlock"`
-
-	Telemetry *Telemetry     `hcl:"telemetry"`
-
-	MaxLeaseDuration time.Duration `hcl:"-"`
-	MaxLeaseDurationRaw string     `hcl:"max_lease_duration"`
-	DefaultLeaseDuration time.Duration `hcl:"-"`
-	DefaultLeaseDurationRaw string     `hcl:"default_lease_duration"`
->>>>>>> 411e95d5
+
+	MaxLeaseDuration        time.Duration `hcl:"-"`
+	MaxLeaseDurationRaw     string        `hcl:"max_lease_duration"`
+	DefaultLeaseDuration    time.Duration `hcl:"-"`
+	DefaultLeaseDurationRaw string        `hcl:"default_lease_duration"`
 }
 
 // DevConfig is a Config that is used for dev mode of Vault.
@@ -54,7 +48,7 @@
 
 		Telemetry: &Telemetry{},
 
-		MaxLeaseDuration: 30 * 24 * time.Hour,
+		MaxLeaseDuration:     30 * 24 * time.Hour,
 		DefaultLeaseDuration: 30 * 24 * time.Hour,
 	}
 }
